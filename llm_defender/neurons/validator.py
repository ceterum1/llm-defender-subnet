"""
Validator docstring here
"""
import time
import traceback
import sys
from argparse import ArgumentParser
import torch
import bittensor as bt
from llm_defender.base.protocol import LLMDefenderProtocol
from llm_defender.core.validators.validator import PromptInjectionValidator


def main(validator: PromptInjectionValidator):
    """
    This function executes the main function for the validator.
    """

    # Step 7: The Main Validation Loop
    bt.logging.info("Starting validator loop")

    step = 0
    last_updated_block = 0
    while True:
        try:
            # Periodically sync subtensor state
            if step % 5 == 0:
                bt.logging.debug(
                    f"Syncing metagraph: {validator.metagraph} with subtensor: {validator.subtensor}"
                )
                validator.metagraph.sync(subtensor=validator.subtensor)

            # Get all axons
            all_axons = validator.metagraph.axons
            bt.logging.trace(f"All axons: {all_axons}")

            # If there are more axons than scores, append the scores list
            if len(validator.metagraph.uids.tolist()) > len(validator.scores):
                bt.logging.info(
                    f"Discovered new Axons, current scores: {validator.scores}"
                )
                validator.scores = torch.cat(
                    (
                        validator.scores,
                        torch.zeros(
                            (
                                len(validator.metagraph.uids.tolist())
                                - len(validator.scores)
                            ),
                            dtype=torch.float32,
                        ),
                    )
                )
                bt.logging.info(f"Updated scores, new scores: {validator.scores}")

            # Filter uids to send the request to
            uids_with_stake = validator.metagraph.total_stake >= 0.0
            bt.logging.debug(f"UIDs to filter: {uids_with_stake}")

            # Filter out uids with an IP address of 0.0.0.0
            invalid_uids = torch.tensor(
                [
                    bool(value)
                    for value in [
                        ip != "0.0.0.0"
                        for ip in [
                            validator.metagraph.neurons[uid].axon_info.ip
                            for uid in validator.metagraph.uids.tolist()
                        ]
                    ]
                ],
                dtype=torch.bool,
            )
            bt.logging.debug(f"Invalid UIDs to filter: {invalid_uids}")

            # Define which UIDs to filter out from the valid list of uids
            uids_to_filter = torch.where(
                uids_with_stake == False, uids_with_stake, invalid_uids
            )

            bt.logging.debug(f"UIDs to select for the query: {uids_to_filter}")

            # Define UIDs to query
            uids_to_query = [
                axon
                for axon, keep_flag in zip(all_axons, uids_to_filter)
                if keep_flag.item()
            ]
            bt.logging.info(f"UIDs to query: {uids_to_query}")

            # Get the query to send to the valid Axons
            query = validator.serve_prompt().get_dict()

            # Broadcast query to valid Axons
            responses = validator.dendrite.query(
                uids_to_query,
                LLMDefenderProtocol(
                    prompt=query["prompt"],
                    engine=query["engine"],
                    roles=["internal"],
                    analyzer=["Prompt Injection"],
                ),
                timeout=validator.timeout,
                deserialize=True,
            )

            # Log the results for monitoring purposes.
            if all(item.output is None for item in responses):
                bt.logging.info("Received empty response from all miners")
                time.sleep(bt.__blocktime__)
                # If we receive empty responses from all axons we do not need to proceed further, as there is nothing to do
                continue

            bt.logging.info(f"Received responses: {responses}")

            # Process the responses
            processed_uids = torch.nonzero(uids_to_filter).squeeze()
<<<<<<< HEAD
            validator.process_responses(
                query=query, processed_uids=processed_uids, responses=responses
            )

            # Print stats
            bt.logging.debug(f"Scores: {validator.scores}")
            bt.logging.debug(f"All UIDs: {validator.metagraph.uids}")
            bt.logging.debug(f"Processed UIDs: {processed_uids}")

            # Periodically update the weights on the Bittensor blockchain.
            current_block = validator.subtensor.block
            bt.logging.debug(
                f"Current step: {step}. Current block: {current_block}. Last updated block: {last_updated_block}"
            )
            if current_block - last_updated_block > 100:
=======
            validator.process_responses(query=query, processed_uids=processed_uids, responses=responses)

            # Print stats
            bt.logging.debug(f'Scores: {validator.scores}')
            bt.logging.debug(f'All UIDs: {validator.metagraph.uids}')
            bt.logging.debug(f'Processed UIDs: {processed_uids}')
            
            bt.logging.debug(f"Current step: {step}")
            # Periodically update the weights on the Bittensor blockchain.
            current_block = validator.subtensor.block
            if current_block - last_updated_block > 100:
                bt.logging.debug(f'We are currently in block {validator.subtensor.block} and last updated block was {last_updated_block}')
>>>>>>> dc20933e
                weights = torch.nn.functional.normalize(validator.scores, p=1.0, dim=0)
                bt.logging.info(f"Setting weights: {weights}")

                bt.logging.debug(
                    f"Setting weights with the following parameters: netuid={validator.neuron_config.netuid}, wallet={validator.wallet}, uids={validator.metagraph.uids}, weights={weights}"
                )
                # This is a crucial step that updates the incentive mechanism on the Bittensor blockchain.
                # Miners with higher scores (or weights) receive a larger share of TAO rewards on this subnet.
                result = validator.subtensor.set_weights(
                    netuid=validator.neuron_config.netuid,  # Subnet to set weights on.
                    wallet=validator.wallet,  # Wallet to sign set weights using hotkey.
                    uids=validator.metagraph.uids,  # Uids of the miners to set weights for.
                    weights=weights,  # Weights to set for the miners.
                    wait_for_inclusion=True,
                )
                if result:
                    bt.logging.success("Successfully set weights.")
                else:
                    bt.logging.error("Failed to set weights.")
                
                last_updated_block = current_block

                last_updated_block = current_block

            # End the current step and prepare for the next iteration.
            step += 1
            # Resync our local state with the latest state from the blockchain.
            validator.metagraph = validator.subtensor.metagraph(
                validator.neuron_config.netuid
            )
            # Sleep for a duration equivalent to the block time (i.e., time between successive blocks).
            time.sleep(bt.__blocktime__)

        # If we encounter an unexpected error, log it for debugging.
        except RuntimeError as e:
            bt.logging.error(e)
            traceback.print_exc()

        # If the user interrupts the program, gracefully exit.
        except KeyboardInterrupt:
            bt.logging.success("Keyboard interrupt detected. Exiting validator.")
            sys.exit()

        except Exception as e:
            bt.logging.error(e)
            traceback.print_exc()


# The main function parses the configuration and runs the validator.
if __name__ == "__main__":
    # Parse command line arguments
    parser = ArgumentParser()
    parser.add_argument(
        "--alpha",
        default=0.9,
        type=float,
        help="The weight moving average scoring.",
    )
    parser.add_argument("--netuid", type=int, default=14, help="The chain subnet uid.")
    parser.add_argument(
        "--logging.logging_dir",
        type=str,
        default="/var/log/bittensor",
        help="Provide the log directory",
    )

    # Create a validator based on the Class definitions and initialize it
    subnet_validator = PromptInjectionValidator(parser=parser)
    if (
        not subnet_validator.apply_config(
            bt_classes=[bt.subtensor, bt.logging, bt.wallet]
        )
        or not subnet_validator.initialize_neuron()
    ):
        bt.logging.error("Unable to initialize Validator. Exiting.")
        sys.exit()

    main(subnet_validator)<|MERGE_RESOLUTION|>--- conflicted
+++ resolved
@@ -115,7 +115,6 @@
 
             # Process the responses
             processed_uids = torch.nonzero(uids_to_filter).squeeze()
-<<<<<<< HEAD
             validator.process_responses(
                 query=query, processed_uids=processed_uids, responses=responses
             )
@@ -131,20 +130,7 @@
                 f"Current step: {step}. Current block: {current_block}. Last updated block: {last_updated_block}"
             )
             if current_block - last_updated_block > 100:
-=======
-            validator.process_responses(query=query, processed_uids=processed_uids, responses=responses)
-
-            # Print stats
-            bt.logging.debug(f'Scores: {validator.scores}')
-            bt.logging.debug(f'All UIDs: {validator.metagraph.uids}')
-            bt.logging.debug(f'Processed UIDs: {processed_uids}')
-            
-            bt.logging.debug(f"Current step: {step}")
-            # Periodically update the weights on the Bittensor blockchain.
-            current_block = validator.subtensor.block
-            if current_block - last_updated_block > 100:
-                bt.logging.debug(f'We are currently in block {validator.subtensor.block} and last updated block was {last_updated_block}')
->>>>>>> dc20933e
+
                 weights = torch.nn.functional.normalize(validator.scores, p=1.0, dim=0)
                 bt.logging.info(f"Setting weights: {weights}")
 
