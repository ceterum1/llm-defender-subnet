--- conflicted
+++ resolved
@@ -209,25 +209,12 @@
                 f"Confidence scores received from engines are out-of-bound: {engine_confidences}, output: {output}"
             )
             return synapse
-<<<<<<< HEAD
-=======
-
-        # Nullify engines after execution
-        engines = None
-        del engines
->>>>>>> a63c2472
 
         synapse.output = output
 
         bt.logging.debug(f'Processed prompt: {output["prompt"]}')
         bt.logging.debug(f'Engine data: {output["engines"]}')
-        bt.logging.success(f'Processed synapse from UID: {self.metagraph.hotkeys.index(synapse.dendrite.hotkey)} - Confidence: {output["confidence"]}')
-
-<<<<<<< HEAD
 
         # Nullify engines after execution
         utils.cleanup(variables=[engines,engine_confidences,output])
-
-=======
->>>>>>> a63c2472
         return synapse